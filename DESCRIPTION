Package: metacell
Title: Meta cell analysis for single cell RNA-seq data
<<<<<<< HEAD
Version: 0.3.0
=======
Version: 0.2.1	
>>>>>>> ac8458b6
Authors@R: person("Amos", "Tanay", email = "amos.tanay@weizmann.ac.il", role = c("aut", "cre"))
Description: What the package does (one paragraph).
Depends: R (>= 3.4.2)
License: TBD
Encoding: UTF-8
LazyData: true
RoxygenNote: 6.0.1
Imports:
  data.table,
  dplyr,
  graph,
  methods,
  Matrix,
  matrixStats,
  pheatmap, 
  RColorBrewer,
  Rgraphviz,
  KernSmooth,
  zoo,
  tgconfig,
  ggplot2,
  cluster,
  tgstat,
	tgutil,  
  doMC,
  RCurl,
  igraph,
  parallel
Collate:
	'mc_apx_qc_cv.r'
  	'mc_hierarchy.r'
  	'mc_plot_confusion.r'
	'mc_plot_vgels.r'
	'cgraph_gcor_norm.r'
	'cgraph_knn_mcnorm.r'
	'coclust.r'
	'coclust_graph_cov.r'
	'mc2d_force_knn.r'
	'mc2d_plot.r'
	'mc_confusion.r'
	'mc_from_coclust.r'
	'mc_outliers.r'
	'mc_apx_qc.r'
	'mc_plot_cross_mc.r'
	'pipe_vanila.r'
	'scmat_gcors.r'
	'cgraph.r'
	'cgraph_knn.r'
	'cgraph_extmat.r'
	'gset_mc.r'
	'mc.r'
	'mc2d.r'
	'mc_colorize.r'
	'mc_export_tab.r'
	'mc_graphcov.r'
	'mc_plot_marks.r'
	'mc_plot_by_factor.r'
	'gset.r'
	'gset_clust.r'
	'gset_feat_select.r'
	'gset_plot_mats.r'
	'gstats_report.r'
	'scmat_ccor.r'
	'scmat_10x.r'
	'scmat_mars.r'
	'scmat_import.r'
	'scmat_batch_stat.r'
	'scmat.r'
	'scfigs.r'
	'gstats.r'
	'stat_utils.r'
	'utils.r'
	'scdb.r'
	'package-metacell.r'
<<<<<<< HEAD
Remotes:
  bitbucket::tanaylab/tgconfig@default,
  bitbucket::tanaylab/tgstat@default,
  bitbucket::tanaylab/tgutil@default
=======
>>>>>>> ac8458b6
Suggests: knitr,
    rmarkdown
VignetteBuilder: knitr<|MERGE_RESOLUTION|>--- conflicted
+++ resolved
@@ -1,10 +1,6 @@
 Package: metacell
 Title: Meta cell analysis for single cell RNA-seq data
-<<<<<<< HEAD
 Version: 0.3.0
-=======
-Version: 0.2.1	
->>>>>>> ac8458b6
 Authors@R: person("Amos", "Tanay", email = "amos.tanay@weizmann.ac.il", role = c("aut", "cre"))
 Description: What the package does (one paragraph).
 Depends: R (>= 3.4.2)
@@ -28,16 +24,13 @@
   ggplot2,
   cluster,
   tgstat,
-	tgutil,  
+  tgutil,  
   doMC,
   RCurl,
   igraph,
   parallel
 Collate:
-	'mc_apx_qc_cv.r'
-  	'mc_hierarchy.r'
   	'mc_plot_confusion.r'
-	'mc_plot_vgels.r'
 	'cgraph_gcor_norm.r'
 	'cgraph_knn_mcnorm.r'
 	'coclust.r'
@@ -70,7 +63,6 @@
 	'scmat_ccor.r'
 	'scmat_10x.r'
 	'scmat_mars.r'
-	'scmat_import.r'
 	'scmat_batch_stat.r'
 	'scmat.r'
 	'scfigs.r'
@@ -79,13 +71,6 @@
 	'utils.r'
 	'scdb.r'
 	'package-metacell.r'
-<<<<<<< HEAD
-Remotes:
-  bitbucket::tanaylab/tgconfig@default,
-  bitbucket::tanaylab/tgstat@default,
-  bitbucket::tanaylab/tgutil@default
-=======
->>>>>>> ac8458b6
 Suggests: knitr,
     rmarkdown
 VignetteBuilder: knitr