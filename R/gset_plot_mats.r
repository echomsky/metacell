#' Plot gene set correlation matrices given a an scamt. See version using metacells for potentially more robust behavior. This is used to detemrine initial feature selectio (e.g. filtering biologically irrelevant gene modules)
#'
#'
#'
#' @export

mcell_plot_gset_cor_mats = function(gset_id, scmat_id, downsamp=T)
{
	feat = gset_get_feat_mat(gset_id, scmat_id, downsamp=downsamp)
	gset = scdb_gset(gset_id)
	k_nonz_exp = get_param("scm_k_nonz_exp")
	feat = as.matrix(log2(1+k_nonz_exp*feat))

	mat = scdb_mat(scmat_id)
	cnms = colnames(feat)
	csize = colSums(mat@mat[,cnms])

	feat = rbind(feat, csize)
	rownames(feat)[nrow(feat)] = "tot_umi"
	gcor = tgs_cor(t(feat))
	diag(gcor) = NA

	dir_nm = scfigs_dir(gset_id, "gset_cors")
	if(!dir.exists(dir_nm)) {
		dir.create(dir_nm)
	}

	s_ids = unique(gset@gene_set)
	for(s_id in s_ids) {
		s_nms = names(gset@gene_set)[which(gset@gene_set==s_id)]
		s_nms = c(s_nms, "tot_umi")
		n = length(s_nms)
		fn = sprintf("%s/%s.png", dir_nm, s_id)
		png(fn, w=160+n*15, h=120+n*15)
		shades = colorRampPalette(c("darkblue", "blue","white", "red", "yellow"))(1000)
		breaks = seq(-0.5,0.5,l=1001)
		vs = pmin(pmax(gcor[s_nms,s_nms],-0.5),0.5)
<<<<<<< HEAD
		pheatmap::pheatmap(gcor[s_nms, s_nms], col=shades,breaks=breaks, cluster_rows= n > 2, cluster_cols= n > 2)
=======
		pheatmap::pheatmap(vs, col=shades, breaks=breaks, cluster_rows=n>2, cluster_cols=n>2)
>>>>>>> 86969664
		dev.off()
	}
}<|MERGE_RESOLUTION|>--- conflicted
+++ resolved
@@ -35,11 +35,7 @@
 		shades = colorRampPalette(c("darkblue", "blue","white", "red", "yellow"))(1000)
 		breaks = seq(-0.5,0.5,l=1001)
 		vs = pmin(pmax(gcor[s_nms,s_nms],-0.5),0.5)
-<<<<<<< HEAD
-		pheatmap::pheatmap(gcor[s_nms, s_nms], col=shades,breaks=breaks, cluster_rows= n > 2, cluster_cols= n > 2)
-=======
 		pheatmap::pheatmap(vs, col=shades, breaks=breaks, cluster_rows=n>2, cluster_cols=n>2)
->>>>>>> 86969664
 		dev.off()
 	}
 }