--- conflicted
+++ resolved
@@ -166,7 +166,6 @@
 					.row_stats_by_factor(us[gs,],
 									mc@mc,
 									function(y) {exp(rowMeans(log(1+y)))-1}) }
-<<<<<<< HEAD
 
 	clust_geomean = do.call(rbind, mclapply(g_splts, fnc, mc.cores = mc_cores))
 
@@ -174,15 +173,6 @@
 #									mc@mc,
 #									function(y) {exp(rowMeans(log(1+y)))-1})
 
-=======
-
-	clust_geomean = do.call(rbind, mclapply(g_splts, fnc, mc.cores = mc_cores))
-
-#	clust_geomean = .row_stats_by_factor(us[f_g_cov,],
-#									mc@mc,
-#									function(y) {exp(rowMeans(log(1+y)))-1})
-
->>>>>>> ac8458b6
 	mc_meansize = tapply(colSums(us), mc@mc, mean)
 	ideal_cell_size = pmin(1000, median(mc_meansize))
 	g_fp = t(ideal_cell_size*t(clust_geomean)/as.vector(mc_meansize))
