--- conflicted
+++ resolved
@@ -3,25 +3,16 @@
 #' @param mc2d_id 2d object to add
 #' @param mc_id meta cell id to work with
 #' @param graph_id graph_id of the similarity graph on cells from the metacell
-#' @param skip_missing cells
+#' @param ignore_mismatch
 #'
 #' @export
-<<<<<<< HEAD
 mcell_mc2d_force_knn = function(mc2d_id, mc_id, graph_id, ignore_mismatch=F)
 {
 	mgraph = mc2d_comp_mgraph(mc_id, graph_id, ignore_mismatch=ignore_mismatch)
-	mc = scdb_mc(mc_id)
-	cl_xy = mc2d_comp_graph_coord(mgraph, N=ncol(mc@mc_fp))
-	xy = mc2d_comp_cell_coord(mc_id, graph_id, mgraph, cl_xy)
-=======
-mcell_mc2d_force_knn = function(mc2d_id, mc_id, graph_id, skip_missing=F)
-{
-	mgraph = mc2d_comp_mgraph(mc_id, graph_id)
 	mc_xy = mc2d_comp_graph_coord(mgraph, N=ncol(mc@mc_fp))
-	xy = mc2d_comp_cell_coord(mc_id, graph_id, mgraph, mc_xy, skip_missing=skip_missing)
+	xy = mc2d_comp_cell_coord(mc_id, graph_id, mgraph, mc_xy)
 	scdb_add_mc2d(mc2d_id, tgMC2D(mc_id, mc_xy$mc_x, mc_xy$mc_y, xy$x, xy$y, mgraph))
 }
->>>>>>> ac8458b6
 
 #' Compute cells 2d coordinates based on the mc graph when the mc coordinates are supplied externally 
 #'
@@ -29,13 +20,13 @@
 #' @param mc_id meta cell id to work with
 #' @param graph_id graph_id of the similarity graph on cells from the metacell
 #' @param mc_xy pre-defined metacells coordinates (so only coordinates of cells will be computed). Data frame with 2 columns named mc_x and mc_y (x and y coodinates, respectively). 
-#' @param skip_missing cells
+#' @param ignore_mismatch
 #'
 #' @export
-mcell_mc2d_force_knn_on_cells = function(mc2d_id, mc_id, graph_id, mc_xy, skip_missing=F)
+mcell_mc2d_force_knn_on_cells = function(mc2d_id, mc_id, graph_id, mc_xy, ignore_mismatch=F)
 {
-	mgraph = mc2d_comp_mgraph(mc_id, graph_id)
-	xy = mc2d_comp_cell_coord(mc_id, graph_id, mgraph, mc_xy, skip_missing=skip_missing)
+	mgraph = mc2d_comp_mgraph(mc_id, graph_id, ignore_mismatch=ignore_mismatch)
+	xy = mc2d_comp_cell_coord(mc_id, graph_id, mgraph, mc_xy)
 	scdb_add_mc2d(mc2d_id, tgMC2D(mc_id, mc_xy$mc_x, mc_xy$mc_y, xy$x, xy$y, mgraph))
 }
 
@@ -190,14 +181,9 @@
 	max_x = max(c_x)
 	base_x = base_x - (max_x-base_x)*0.1
 
-<<<<<<< HEAD
 	n_miss = length(setdiff(names(mc@mc), names(c_x)))
 	if(n_miss > 0) {
 		stop("Missing coordinates in some cells that are not ourliers or ignored - check this out! (total ", n_miss, " cells are missing, maybe you used the wrong graph object?")
-=======
-	if(!skip_missing & length(c_x) != length(mc@mc)+length(mc@outliers)) {
-		stop("Missing coordinates in projecting cell - check this out!")
->>>>>>> ac8458b6
 	}
 	x = c_x[names(mc@mc)]
 	y = c_y[names(mc@mc)]
