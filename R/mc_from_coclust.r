--- conflicted
+++ resolved
@@ -8,13 +8,7 @@
 #'
 mcell_mc_from_coclust_hc = function(mc_id, coc_id, mat_id, K, force=F)
 {
-<<<<<<< HEAD
-
-	tgs_coclust_hc_type= get_param("scm_coclust_hc_type")
-=======
-	
 	tgs_coclust_hc_type = get_param("scm_coclust_hc_type")
->>>>>>> 16dc3c24
 
 	coc = scdb_coclust(coc_id)
 	if(is.null(coc)) {
