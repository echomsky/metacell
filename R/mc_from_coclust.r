--- conflicted
+++ resolved
@@ -8,10 +8,6 @@
 #'
 mcell_mc_from_coclust_hc = function(mc_id, coc_id, mat_id, K, force=F)
 {
-<<<<<<< HEAD
-	
-=======
->>>>>>> ac8458b6
 	tgs_coclust_hc_type = get_param("scm_coclust_hc_type")
 
 	coc = scdb_coclust(coc_id)
@@ -222,22 +218,8 @@
 		stop("MC-ERR: mat id ", mat_id, " is missing when running add_mc_from_graph")
 	}
 
-<<<<<<< HEAD
 	edges = coc@coclust
 	filt_edges = mcell_coclust_filt_by_k_deg(coc_id, K, alpha)
-=======
-#hierarchically break coclust
-	edges = coc@coclust
-	deg_wgt = as.matrix(table(c(edges$node1, edges$node2), c(edges$cnt,edges$cnt)))
-	deg_cum = t(apply(deg_wgt, 1, function(x) cumsum(rev(x))))
-	thresh_Kr = rowSums(deg_cum > K)
-	thresh_K = rep(NA, length(levels(edges$node1)))
-	names(thresh_K) = levels(edges$node1)
-	thresh_K[as.numeric(names(thresh_Kr))] = thresh_Kr
-
-	filt_edges = thresh_K[edges$node1] < edges$cnt * alpha | 
-							thresh_K[edges$node2] < edges$cnt * alpha
->>>>>>> ac8458b6
 
 	message("filtered ", nrow(edges) - sum(filt_edges), " left with ", sum(filt_edges), " based on co-cluster imbalance")
 	edges = edges[filt_edges,]
