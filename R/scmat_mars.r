--- conflicted
+++ resolved
@@ -73,8 +73,6 @@
 
 	}
 	return(mat)
-<<<<<<< HEAD
-=======
 }
 
 #' Creates a new matrix object from a given one by adding FACS index sorting data to matrix metadata table
@@ -176,5 +174,4 @@
   scmat@cell_metadata = cbind(scmat@cell_metadata, m[ rownames(scmat@cell_metadata), ])
 
   scmat
->>>>>>> 433ff006
 }